#!/usr/bin/env bash

# somewhat portable way to detect CPU count
detect_cpu_count () {
    if [ "$CPUS" = "" ]; then
        # Windows standard environment variable
        CPUS="$NUMBER_OF_PROCESSORS"
    fi
    if [ "$CPUS" = "" ]; then
        # Linux
        CPUS=`getconf _NPROCESSORS_ONLN 2>/dev/null`
    fi
    if [ "$CPUS" = "" ]; then
        # FreeBSD
        CPUS=`getconf NPROCESSORS_ONLN 2>/dev/null`
    fi
    if [ "$CPUS" = "" ]; then
        # nothing helped
        CPUS="1"
    fi
}

lc_run() {
    LANG=C LC_ALL=C "$@"
}

valgrind=""
skeleton=0
keep_tmp_files=0
wine=""
re2c="./re2c"
threads=`detect_cpu_count; echo $CPUS`
tests=()
for arg in $*
do
	case $arg in
		"--valgrind" ) valgrind=`which valgrind` ;;
		"--skeleton" ) skeleton=1 ;;
		"--keep-tmp-files" ) keep_tmp_files=1 ;;
		"--wine" )
			wine=`which wine`
			re2c="${re2c}.exe"
			;;
		"-j"* )
			number=${arg#-j}
			number_pattern='^[0-9]+$'
			if [[ $number =~ $number_pattern ]]
			then
				threads=$number
			fi
			;;
		* ) tests[${#tests[@]}]="$arg" ;; # array is continuous (old bash lacks +=)
	esac
done
echo "Running in ${threads} thread(s)"

test_blddir="test_"`date +%y%m%d%H%M%S`
rm -rf $test_blddir && mkdir $test_blddir

# preserve directory structure unless given explicit args
if [ ${#tests[@]} -eq 0 ]; then
    cp -R "@top_srcdir@/test"/* $test_blddir
else
    for f in ${tests[@]}; do cp $f ${f%.re}.c $test_blddir; done
fi
chmod -R u+w $test_blddir
find $test_blddir -type f ! -name '*.re' -a ! -name '*.c' -exec rm {} \;
tests=(`find $test_blddir -name '*.re' | sort`)

tests_per_thread=$((${#tests[@]} / threads + 1))
packs=()
for ((i = 0; i < threads; i++))
do
	j=$((i * tests_per_thread))
	packs[$i]=${tests[@]:j:tests_per_thread}
done

if test ! -x "${re2c}"
then
	echo "Cannot find re2c executable (${re2c})."
	exit 1
fi

if test -n "${valgrind}"
then
	valgrind_options=(
		"-q"
		"--track-origins=yes"
		"--num-callers=50"
		"--leak-check=full"
		"--show-reachable=yes"
		"--malloc-fill=0xa1"
		"--free-fill=0xa1"
		)
	valgrind="${valgrind} ${valgrind_options[@]}"
	echo $valgrind
fi

diff_prog="diff"
if test -n "${wine}"
then
	# ignore whitespace at the end of line
	diff_prog="${diff_prog} -b"
fi

run_pack() {
	local log="$1"
	shift 1

	local errcnt=0
	for x in $*
	do
		cd $test_blddir

		# remove prefix
		local outx=${x:$((${#test_blddir} + 1))}
		local outc="${outx%.re}.c"
		local c="${outx%.re}.c.orig"
		mv $outc $c

		# filename (dot short* (long arg?)*)? ext
		# must keep to POSIX standard: no syntactic sugar like +,?, etc.
		# if you change this regexp, try it with 'sed --posix'
		local switches=`basename "$x" | lc_run sed \
			-e 's/^[^.]*\.re$//g' \
			-e 's/^[^.]*\.\(.*\)\.re$/\1/g' \
			-e 's/^\([^-]\)/-\1/' \
			-e 's/--\([^ (-]*\)/ --\1/g' \
			-e 's/(\([^)]*\))/ \1/g'`
		# check that flags do not contain uppercase letters:
		# file extensions are case-insensitive on some platforms
		printf "%s" "$switches" | lc_run grep -q "[A-Z]" \
			&& { echo "bad file extension: '$outx' (uppercase letters are not allowed)"; exit 1; }
		local switches="$switches -o $outc --no-version --no-generation-date"
		# enable warnings globally
		local switches="$switches -W"

		if [ $skeleton -eq 1 ]
		then
			rm -f "$outc"

			local switches="$switches --skeleton -Werror-undefined-control-flow"

			${valgrind} ${wine} ../${re2c} $switches "../$x" 2>"$outc.stderr"
			local status=$(echo $?)
			[ $status -eq 0 ] && { @CC@ -Wall -Wextra -o "$outc.out" "$outc" 2>>"$outc.stderr" || status=2; }
			[ $status -eq 0 ] && { ./"$outc.out" 2>>"$outc.stderr" || status=3; }

			case $status in
				0 ) local msg="OK" ;;
				1 ) local msg="OK (expected re2c error)" ;;
				2 ) local msg="FAIL (compilation error)" ;;
				3 ) local msg="FAIL (runtime error)" ;;
				* ) local msg="FAIL (unknown error)" ;;
			esac
			printf "%-25s $outx\n" "$msg"

			if [ $status -le 1 ]; then
				[ $keep_tmp_files -eq 0 ] && rm -f "$outx" "$outc"{,.line*.{input,keys},.stderr,.out}
			else
				local errcnt=$(($errcnt + 1))
			fi
		else
			local c="${outx%.re}.c.orig"
			mv "$outc" "$c"

			# create sandbox
			tmpdir="tmp_$log" \
				&& mkdir "$tmpdir" \
				&& cd "$tmpdir" \
				&& mkdir -p `dirname "$outx"` \
				&& cp "../../$x" "$outx"
			# run re2c
			$valgrind $wine ../../$re2c $switches "$outx" 2>"$outc.stderr" 1>&2
			# on windows output contains CR LF, cut CR to match test results
<<<<<<< HEAD
			sed -i 's/\r//g' "$outc" "$outc.stderr"
=======
			[ -f "$outc" ] && lc_run sed -i 's/\r//g' "$outc" "$outc.stderr"
>>>>>>> 4e4352a9
			# paste all files dropped by re2c into output file
			rm "$outx" && find . -type f \
				| lc_run sort \
				| xargs cat \
				>> "../$outc"
			# cleanup sandbox
			cd .. \
				&& rm -rf "$tmpdir"

			# compare results
			local status=""
			[ -z $status ] && status=`[ -f "$c" ] || echo "MISSING"`
			[ -z $status ] && status=`$diff_prog "$c" "$outc" > "$outc.diff" || echo "FAIL"`
			[ -z $status ] && status="OK"
			if [ $status = "OK" ]
			then
<<<<<<< HEAD
				rm "$outc" "$outc.diff" $c $outx
=======
				rm "$outc" "$outc.diff" "$c" "$outx"
>>>>>>> 4e4352a9
			else
				local errcnt=$(($errcnt + 1))
			fi

			printf "%-10s $outx\n" "$status"
		fi
		cd ..
	done
	echo $errcnt > $log
}

cleanup() {
	rm -f ${logs[@]}
	kill ${wait_pids[@]}
	wait ${wait_pids[@]}
	printf "\nEh...\n"
	exit 1
}

logs=()
wait_pids=()
trap cleanup INT
for ((i = 0; i < ${#packs[@]}; i++))
do
	logs[$i]=`date +%y%m%d%H%M%S`_$i
	run_pack ${logs[i]} ${packs[i]} &
	wait_pids[${#wait_pids[@]}]=$! # array is continuous (old bash lacks +=)
done
wait ${wait_pids[@]}

errors=0
for ((i = 0; i < ${#logs[@]}; i++))
do
	error=`cat ${logs[i]}`
	errors=$((errors + error))
	rm -f ${logs[i]}
done

# remove empty directories
for d in `find $test_blddir -depth -type d`
do
	entries=`ls -A "$d"`
	if [ -z "$entries" ]
	then
		rmdir "$d"
	fi
done

if [ $errors -eq 0 ]
then
	echo "All ${#tests[@]} tests passed successfully."
	exit 0
else
	echo "Error: $errors out ${#tests[@]} tests failed."
	exit 1
fi<|MERGE_RESOLUTION|>--- conflicted
+++ resolved
@@ -115,8 +115,6 @@
 		# remove prefix
 		local outx=${x:$((${#test_blddir} + 1))}
 		local outc="${outx%.re}.c"
-		local c="${outx%.re}.c.orig"
-		mv $outc $c
 
 		# filename (dot short* (long arg?)*)? ext
 		# must keep to POSIX standard: no syntactic sugar like +,?, etc.
@@ -173,11 +171,7 @@
 			# run re2c
 			$valgrind $wine ../../$re2c $switches "$outx" 2>"$outc.stderr" 1>&2
 			# on windows output contains CR LF, cut CR to match test results
-<<<<<<< HEAD
-			sed -i 's/\r//g' "$outc" "$outc.stderr"
-=======
 			[ -f "$outc" ] && lc_run sed -i 's/\r//g' "$outc" "$outc.stderr"
->>>>>>> 4e4352a9
 			# paste all files dropped by re2c into output file
 			rm "$outx" && find . -type f \
 				| lc_run sort \
@@ -194,11 +188,7 @@
 			[ -z $status ] && status="OK"
 			if [ $status = "OK" ]
 			then
-<<<<<<< HEAD
-				rm "$outc" "$outc.diff" $c $outx
-=======
 				rm "$outc" "$outc.diff" "$c" "$outx"
->>>>>>> 4e4352a9
 			else
 				local errcnt=$(($errcnt + 1))
 			fi
